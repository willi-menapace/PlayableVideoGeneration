--- conflicted
+++ resolved
@@ -1,73 +1,5 @@
-<<<<<<< HEAD
-=======
+
 # Playable Video Generation
-<br>
-<p align="center">
-    <img src="./resources/interactive_sequences.gif"/> <br />
-</p>
-<br>
->>>>>>> d91904e8
-
-# Playable Video Generation  
-<br>  
-<p align="center">  
-    <img src="./resources/architecture.png"/> <br />  
-    <em>  
-    Figure 1. Illustration of the proposed CADDY model for playable video generation.  
-    </em>  
-</p>  
-<br>  
-  
-> **Playable Video Generation**<br>  
-> [Willi Menapace](https://www.willimenapace.com/), [Stéphane Lathuilière](https://stelat.eu/), [Sergey Tulyakov](http://www.stulyakov.com/), [Aliaksandr Siarohin](https://github.com/AliaksandrSiarohin), [Elisa Ricci](http://elisaricci.eu/)<br>  
-> ArXiv<br>  
-  
-> Paper: [arXiv: Coming soon]()<br>  
-> [Website](https://willi-menapace.github.io/playable-video-generation-website/)<br>  
-> [Live Demo](https://willi-menapace.github.io/playable-video-generation-website/play.html)<br>  
-  
-> **Abstract:** *This paper introduces the unsupervised learning problem of playable video generation (PVG). In PVG, we aim at allowing a user to control the generated video by selecting a discrete action at every time step as when playing a video game. The difficulty of the task lies both in learning semantically consistent actions and in generating realistic videos conditioned on the user input. We propose a novel framework for PVG that is trained in a self-supervised manner on a large dataset of unlabelled videos. We employ an encoder-decoder architecture where the predicted action labels act as bottleneck. The network is constrained to learn a rich action space using, as main driving loss, a reconstruction loss on the generated video. We demonstrate the effectiveness of the proposed approach on several datasets with wide environment variety.*  
-  
-# Overview  
-  
-Given a set of completely unlabeled videos, we jointly learn a set of discrete actions and a video generation model conditioned on the learned actions. At test time, the user can control the generated video on-the-fly providing action labels as if he or she was playing a videogame. We name our method CADDY. Our architecture for unsupervised playable video generation is composed by several components. An encoder E extracts frame representations from the input sequence. A temporal model estimates the successive states using a recurrent dynamics network R and an action network A which predicts the action label corresponding to the current action performed in the input sequence. Finally, a decoder D reconstructs the input frames. The model is trained using reconstruction as the main driving loss.  
-  
-# Requirements  
-
-<<<<<<< HEAD
-  We recommend the use of Linux and of one or more CUDA compatible GPUs. We provide both a Conda environment and a Dockerfile to configure the required libraries.
-=======
-> Paper: [ArXiv](https://arxiv.org/abs/2101.12195)<br>
-> Supplementary: [Website](https://willi-menapace.github.io/playable-video-generation-website/)<br>
-> Demo: [Try it Live](https://willi-menapace.github.io/playable-video-generation-website/play.html)<br>
->>>>>>> d91904e8
-
-## Conda  
-  
-The environment can be installed and activated with:  
-  
-`conda env create -f env.yml`  
-  
-`conda activate video-generation`  
-  
-## Docker  
-  
-Use the Dockerfile to build the docker image:
-`docker build -t video-generation:1.0 .`  
-  
-Run the docker image mounting the root directory to `/video-generation` in the docker container:  
-`docker run -it --gpus all --ipc=host -v /path/to/directory/video-generation:/video-generation video-generation:1.0 /bin/bash`  
-  
-# Preparing Datasets
-
-## BAIR
-Coming soon
-
-<<<<<<< HEAD
-## Atari Breakout
-
-Download the `breakout_160_ours.tar.gz` archive from [Google Drive](https://drive.google.com/drive/folders/1CuHK_-cFWih0F8AxB4b76FoBQ9RjWMww?usp=sharing)  and extract it under the `data` folder.
-=======
 <br>
 <p align="center">
     <img src="./resources/architecture.png"/> <br />
@@ -77,19 +9,52 @@
 </p>
 <br>
 
+> **Playable Video Generation**<br>
+> [Willi Menapace](https://www.willimenapace.com/), [Stéphane Lathuilière](https://stelat.eu/), [Sergey Tulyakov](http://www.stulyakov.com/), [Aliaksandr Siarohin](https://github.com/AliaksandrSiarohin), [Elisa Ricci](http://elisaricci.eu/)<br>
+> ArXiv<br>
+
+> Paper: [arXiv: Coming soon]()<br>
+> [Website](https://willi-menapace.github.io/playable-video-generation-website/)<br>
+> [Live Demo](https://willi-menapace.github.io/playable-video-generation-website/play.html)<br>
+
+> **Abstract:** *This paper introduces the unsupervised learning problem of playable video generation (PVG). In PVG, we aim at allowing a user to control the generated video by selecting a discrete action at every time step as when playing a video game. The difficulty of the task lies both in learning semantically consistent actions and in generating realistic videos conditioned on the user input. We propose a novel framework for PVG that is trained in a self-supervised manner on a large dataset of unlabelled videos. We employ an encoder-decoder architecture where the predicted action labels act as bottleneck. The network is constrained to learn a rich action space using, as main driving loss, a reconstruction loss on the generated video. We demonstrate the effectiveness of the proposed approach on several datasets with wide environment variety.*
+
+# Overview
+
 Given a set of completely unlabeled videos, we jointly learn a set of discrete actions and a video generation model conditioned on the learned actions. At test time, the user can control the generated video on-the-fly providing action labels as if he or she was playing a videogame. We name our method CADDY. Our architecture for unsupervised playable video generation is composed by several components. An encoder E extracts frame representations from the input sequence. A temporal model estimates the successive states using a recurrent dynamics network R and an action network A which predicts the action label corresponding to the current action performed in the input sequence. Finally, a decoder D reconstructs the input frames. The model is trained using reconstruction as the main driving loss.
 
-# Installation
-We provide both a Conda environment and a Docker image for executing the code.
->>>>>>> d91904e8
+# Requirements
+
+  We recommend the use of Linux and of one or more CUDA compatible GPUs. We provide both a Conda environment and a Dockerfile to configure the required libraries.
+
+## Conda
+
+The environment can be installed and activated with:
+
+`conda env create -f env.yml`
+
+`conda activate video-generation`
+
+## Docker
+
+Use the Dockerfile to build the docker image:
+`docker build -t video-generation:1.0 .`
+
+Run the docker image mounting the root directory to `/video-generation` in the docker container:
+`docker run -it --gpus all --ipc=host -v /path/to/directory/video-generation:/video-generation video-generation:1.0 /bin/bash`
+
+# Preparing Datasets
+
+## BAIR
+Coming soon
+
+## Atari Breakout
+
+Download the `breakout_160_ours.tar.gz` archive from [Google Drive](https://drive.google.com/drive/folders/1CuHK_-cFWih0F8AxB4b76FoBQ9RjWMww?usp=sharing)  and extract it under the `data` folder.
 
 ## Tennis
 
-<<<<<<< HEAD
 The Tennis dataset is automatically acquired from Youtube by running
-=======
-Create and activate the conda environment:
->>>>>>> d91904e8
 
 `./get_tennis_dataset.sh`
 
@@ -111,7 +76,6 @@
 
 # Using Pretrained Models
 
-<<<<<<< HEAD
 Pretrained models in `.pth.tar` format are available for all the datasets and can be downloaded at the following link:
 [Google Drive](https://drive.google.com/drive/folders/1xLlJ8Xh6_wOEEARwBcoeVng2Bbi-wAah?usp=sharing)
 
@@ -120,20 +84,6 @@
 # Playing
 
 When a `latest.pth.tar` checkpoint is present under the `checkpoints` folder corresponding to the current configuration, the model can be interactively used to generate videos with the following commands:
-=======
-Extract them under the `data` folder
-
-# Pretrained Models
-
-Pretrained models can be downloaded at the following link:
-[Google Drive](https://drive.google.com/drive/folders/1xLlJ8Xh6_wOEEARwBcoeVng2Bbi-wAah?usp=sharing)
-
-Place the directories under the `checkpoints` folder
-
-# Playing
-
-After downloading the checkpoints, you can interact with the model to generate playable videos with the following commands:
->>>>>>> d91904e8
 
 - Bair:
 `python play.py --config configs/01_bair.yaml`
@@ -144,28 +94,19 @@
 - Tennis:
 `python play.py --config configs/03_tennis.yaml`
 
-<<<<<<< HEAD
 A full screen window will appear and actions can be provided using number keys in the range [1, `actions_count`]. Number key 0 resets the generation process.
 
 The inference process is lightweight and can be executed even in browser as in our [Live Demo](https://willi-menapace.github.io/playable-video-generation-website/play.html).
-=======
-Alternatively, you can also try our [Live Demo](https://willi-menapace.github.io/playable-video-generation-website/play.html).
->>>>>>> d91904e8
 
 # Training
 
-The models can be trained with the following command:
+The models can be trained with the following commands:
 
 `python train.py --config configs/<config_file>`
 
-<<<<<<< HEAD
 The training process generates multiple files under the `results` and `checkpoint` directories a sub directory with the name corresponding to the one specified in the configuration file. In particular, the folder under the `results` directory will contain an `images` folder showing qualitative results obtained during training. The `checkpoints` subfolder will contain regularly saved checkpoints and the `latest.pth.tar` checkpoint representing the latest model parameters.
 
 The training can be completely monitored through Weights and Biases by running before execution of the training command:
-=======
-Checkpoints are saved at regular intervals in the `checkpoints` directory.
-Training can be monitored through Weights and Biases by logging to your personal account with the command:
->>>>>>> d91904e8
 `wandb init`
 
 Training the model in full resolution on our datasets required the following GPU resources:
@@ -175,15 +116,9 @@
 
 Lower resolution versions of the model can be trained with a single 8GB GPU.
 
-# Evaluation
+# Evaluation  
 
-<<<<<<< HEAD
 Evaluation requires two steps. First, an evaluation dataset must be built. Second, evaluation is carried out on the evaluation dataset. To build the evaluation dataset please issue:
-=======
-Evaluation requires two steps. First, an evaluation dataset is built. Second, evaluation is carried our on the evaluation dataset.
-
-To build the evaluation dataset please issue:
->>>>>>> d91904e8
 
 `python build_evaluation_dataset.py --config configs/<config_file>`
 
